--- conflicted
+++ resolved
@@ -1,16 +1,8 @@
-
-use std::time::{SystemTime, Duration};
 
 use http::{Request, header, StatusCode};
 use hyper::{Client, Body};
 use once_cell::sync::Lazy;
-<<<<<<< HEAD
 use beam_lib::{AddressingId, set_broker_id, AppOrProxyId};
-=======
-use serde::{Deserialize, Serialize};
-use serde_json::json;
-use shared::{beam_id::{AppOrProxyId, BeamId, AppId}, MsgId, MsgTaskRequest, Plain, FailureStrategy};
->>>>>>> 27ae9885
 
 #[cfg(all(feature = "sockets", test))]
 mod socket_test;
@@ -37,19 +29,9 @@
 pub const APP_KEY: &str = match option_env!("APP_KEY") {
     Some(v) => v,
     None => "App1Secret"
-<<<<<<< HEAD
-};
-=======
 };
 
 
-#[derive(Debug, Serialize, Deserialize)]
-pub struct SocketTask {
-    pub to: Vec<AppOrProxyId>,
-    pub from: AppOrProxyId,
-    pub ttl: String,
-    pub id: MsgId,
-}
 
 #[tokio::test]
 async fn test_time_out() {
@@ -59,5 +41,4 @@
     ).await.unwrap();
 
     assert_eq!(res.status(), StatusCode::PARTIAL_CONTENT);
-}
->>>>>>> 27ae9885
+}