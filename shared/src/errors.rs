use std::{net::AddrParseError, str::Utf8Error, string::FromUtf8Error};

use http::StatusCode;
use openssl::error::ErrorStack;
use tokio::time::error::Elapsed;

<<<<<<< HEAD
use crate::beam_id::AppOrProxyId;
=======
use crate::beam_id::ProxyId;
>>>>>>> a759e741

#[derive(thiserror::Error, Debug)]
pub enum SamplyBeamError {
    #[error("Invalid bind address supplied: {0}")]
    BindAddr(AddrParseError),
    #[error("Invalid broker address supplied: {0}")]
    WrongBrokerUri(&'static str),
    #[error("The request could not be validated: {0}.")]
    RequestValidationFailed(String),
    #[error("Invalid path supplied")]
    InvalidPath,
    #[error("Invalid Client ID: {0}")]
    InvalidClientIdString(String),
    #[error("Unable to parse JSON: {0}")]
    JsonParseError(String),
    #[error("Decryption error: {0}")]
    DecryptError(&'static str),
    #[error("Signing / encryption failed: {0}")]
    SignEncryptError(String),
    #[error("Samply.PKI error: Vault is still sealed.")]
    VaultSealed,
    #[error("Samply.PKI error: Unable to connect to Vault: {0}")]
    VaultUnreachable(hyper::Error),
    #[error("Samply.PKI error: Vault has not been initialized, yet.")]
    VaultNotInitialized,
    #[error("Samply.PKI error: Vault has asked with code {0} to redirect to {1}; this should not happen.")]
    VaultRedirectError(StatusCode, String),
    #[error("Samply.PKI error: {0}")]
    VaultOtherError(String),
    #[error("Unable to read config: {0}. Please check your environment and parameters.")]
    ConfigurationFailed(String),
    #[error("Internal synchronization error: {0}")]
    InternalSynchronizationError(String),
    #[error("Error executing HTTP request: {0}")]
    HttpRequestError(hyper::Error),
    #[error("Error building HTTP request: {0}")]
    HttpRequestBuildError(#[from] http::Error),
    #[error("Problem with HTTP proxy: {0}")]
    HttpProxyProblem(std::io::Error),
    #[error("Invalid Beam ID: {0}")]
    InvalidBeamId(String),
    #[error("Unable to parse HTTP response: {0}")]
    HttpParseError(FromUtf8Error),
    #[error("X509 certificate invalid: {0}")]
    CertificateError(#[from] CertificateInvalidReason),
    #[error("Timeout executing HTTP request: {0}")]
    HttpTimeoutError(Elapsed),
<<<<<<< HEAD
    #[error("Not allowed to receive messge from: {0}")]
    DisallowedReceiver(AppOrProxyId),
=======
    #[error("Invalid receivers: {0:?}")]
    InvalidReceivers(Vec<ProxyId>)
>>>>>>> a759e741
}

impl From<AddrParseError> for SamplyBeamError {
    fn from(e: AddrParseError) -> Self {
        let ret = SamplyBeamError::BindAddr(e);
        println!("Building error: {}", ret);
        ret
    }
}

impl From<ErrorStack> for SamplyBeamError {
    fn from(e: ErrorStack) -> Self {
        Self::SignEncryptError(e.to_string())
    }
}

impl From<rsa::errors::Error> for SamplyBeamError {
    fn from(e: rsa::errors::Error) -> Self {
        Self::SignEncryptError(e.to_string())
    }
}

impl From<hyper::Error> for SamplyBeamError {
    fn from(e: hyper::Error) -> Self {
        Self::HttpRequestError(e)
    }
}

#[derive(thiserror::Error, Debug, Clone)]
pub enum CertificateInvalidReason {
    #[error("Cannot find common name in certificate")]
    NoCommonName,
    #[error("Invalid Certificate CN: Did not contain '.'")]
    InvalidCommonName,
    #[error("Unable to read serial")]
    WrongSerial,
    #[error("Certificate's start/end date is invalid (e.g. expired)")]
    InvalidDate,
    #[error("Problem with the certificate's public key")]
    InvalidPublicKey,
    #[error("Internal error: {0}")]
    InternalError(String),
    #[error("Not disclosed: Broker considers this certificate invalid")]
    NotDisclosedByBroker,
    #[error("Other problem: {0}")]
    Other(String),
}<|MERGE_RESOLUTION|>--- conflicted
+++ resolved
@@ -4,11 +4,7 @@
 use openssl::error::ErrorStack;
 use tokio::time::error::Elapsed;
 
-<<<<<<< HEAD
-use crate::beam_id::AppOrProxyId;
-=======
-use crate::beam_id::ProxyId;
->>>>>>> a759e741
+use crate::beam_id::{ProxyId, AppOrProxyId};
 
 #[derive(thiserror::Error, Debug)]
 pub enum SamplyBeamError {
@@ -56,13 +52,10 @@
     CertificateError(#[from] CertificateInvalidReason),
     #[error("Timeout executing HTTP request: {0}")]
     HttpTimeoutError(Elapsed),
-<<<<<<< HEAD
+    #[error("Invalid receivers: {0:?}")]
+    InvalidReceivers(Vec<ProxyId>)
     #[error("Not allowed to receive messge from: {0}")]
     DisallowedReceiver(AppOrProxyId),
-=======
-    #[error("Invalid receivers: {0:?}")]
-    InvalidReceivers(Vec<ProxyId>)
->>>>>>> a759e741
 }
 
 impl From<AddrParseError> for SamplyBeamError {
