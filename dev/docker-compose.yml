--- conflicted
+++ resolved
@@ -55,16 +55,9 @@
     environment:
       BROKER_URL: ${BROKER_URL}
       PROXY_ID: ${PROXY1_ID}
-<<<<<<< HEAD
-      APP_0_ID: ${APP1_ID_SHORT}
-      APP_0_KEY: ${APP_KEY}
-      APP_1_ID: ${APP2_ID_SHORT}
-      APP_1_KEY: ${APP_KEY}
-      MAINTANANCE_KEY: ${MAINTANANCE_KEY}
-=======
       APP_app1_KEY: ${APP_KEY}
       APP_app2_KEY: ${APP_KEY}
->>>>>>> 0a05a0e7
+      MAINTANANCE_KEY: ${MAINTANANCE_KEY}
       PRIVKEY_FILE: /run/secrets/proxy1.pem
       BIND_ADDR: 0.0.0.0:8081
       RUST_LOG: ${RUST_LOG}
@@ -85,16 +78,9 @@
     environment:
       BROKER_URL: ${BROKER_URL}
       PROXY_ID: ${PROXY2_ID}
-<<<<<<< HEAD
-      APP_0_ID: ${APP1_ID_SHORT}
-      APP_0_KEY: ${APP_KEY}
-      APP_1_ID: ${APP2_ID_SHORT}
-      APP_1_KEY: ${APP_KEY}
-      MAINTANANCE_KEY: ${MAINTANANCE_KEY}
-=======
       APP_app1_KEY: ${APP_KEY}
       APP_app2_KEY: ${APP_KEY}
->>>>>>> 0a05a0e7
+      MAINTANANCE_KEY: ${MAINTANANCE_KEY}
       PRIVKEY_FILE: /run/secrets/proxy2.pem
       BIND_ADDR: 0.0.0.0:8082
       RUST_LOG: ${RUST_LOG}
