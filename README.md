--- conflicted
+++ resolved
@@ -189,11 +189,7 @@
 - `to`: BeamIDs the intended recipients of the result. Used for encrypted payloads.
 - `task`: UUID identifying the task this result belongs to.
 - `status`: Defines status of this work result. Allowed values `claimed`, `tempfailed`, `permfailed`, `succeeded`. It is up to the application how these statuses are used. For example, some application might require workers to acknowledge the receipt of tasks by setting `status=claimed`, whereas others have only short-running tasks and skip this step.
-<<<<<<< HEAD
-- `body`: Required for all `status`es except for `claimed`. Either carries the actual result payload of the task in case the status is `succeeded` or an error message.
-=======
 - `body`: Supported and required for all `status`es except for `claimed`. Either carries the actual result payload of the task in case the status is `succeeded` or an error message.
->>>>>>> 75ea24c2
 - `metadata`: Associated data readable by the broker. Can be of arbitrary type (see [Task](#task)) and is not encrypted.
 
 ## API
@@ -338,11 +334,8 @@
 - [ ] Broker-side filtering of the unencrypted fields with JSON queries
 - [ ] Integration of OAuth2 (in discussion)
 - [x] Helpful dev environment
-<<<<<<< HEAD
 - [x] Expiration of tasks and results
-=======
 - [x] Support TLS-terminating proxies
 
 ## Cryptography Notice
-This distribution includes cryptographic software. The country in which you currently reside may have restrictions on the import, possession, use, and/or re-export to another country, of encryption software. BEFORE using any encryption software, please check your country's laws, regulations and policies concerning the import, possession, or use, and re-export of encryption software, to see if this is permitted. See [http://www.wassenaar.org/](http://www.wassenaar.org) for more information.
->>>>>>> 75ea24c2
+This distribution includes cryptographic software. The country in which you currently reside may have restrictions on the import, possession, use, and/or re-export to another country, of encryption software. BEFORE using any encryption software, please check your country's laws, regulations and policies concerning the import, possession, or use, and re-export of encryption software, to see if this is permitted. See [http://www.wassenaar.org/](http://www.wassenaar.org) for more information.