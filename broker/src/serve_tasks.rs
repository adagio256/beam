--- conflicted
+++ resolved
@@ -6,28 +6,17 @@
     Json, Router, extract::{Query, Path, State}, response::IntoResponse
 };
 use serde::{Deserialize};
-<<<<<<< HEAD
-use shared::{EncryptedMsgTaskRequest, EncryptedMsgTaskResult, MsgId, HowLongToBlock, HasWaitId, MsgSigned, MsgEmpty, Msg, EMPTY_VEC_APPORPROXYID, config, beam_id::AppOrProxyId};
-=======
-use shared::{MsgTaskRequest, MsgTaskResult, MsgId, HowLongToBlock, HasWaitId, MsgSigned, MsgEmpty, Msg, EMPTY_VEC_APPORPROXYID, config, beam_id::AppOrProxyId, WorkStatus};
->>>>>>> 94313578
+use shared::{MsgTaskRequest, MsgTaskResult, MsgId, HowLongToBlock, HasWaitId, MsgSigned, MsgEmpty, Msg, EMPTY_VEC_APPORPROXYID, config, beam_id::AppOrProxyId, WorkStatus, EncryptedMsgTaskRequest, EncryptedMsgTaskResult};
 use tokio::{sync::{broadcast::{Sender, Receiver}, RwLock}, time};
 use tracing::{debug, info, trace, error, warn};
 
 use crate::expire;
 
 #[derive(Clone)]
-<<<<<<< HEAD
-struct State {
+struct TasksState {
     tasks: Arc<RwLock<HashMap<MsgId, MsgSigned<EncryptedMsgTaskRequest>>>>,
     new_task_tx: Arc<Sender<MsgSigned<EncryptedMsgTaskRequest>>>,
     new_result_tx: Arc<RwLock<HashMap<MsgId, Sender<MsgSigned<EncryptedMsgTaskResult>>>>>,
-=======
-struct TasksState {
-    tasks: Arc<RwLock<HashMap<MsgId, MsgSigned<MsgTaskRequest>>>>,
-    new_task_tx: Arc<Sender<MsgSigned<MsgTaskRequest>>>,
-    new_result_tx: Arc<RwLock<HashMap<MsgId, Sender<MsgSigned<MsgTaskResult>>>>>,
->>>>>>> 94313578
     removed_task_rx: Arc<Sender<MsgId>>
 }
 
@@ -66,14 +55,8 @@
     State(state): State<TasksState>,
     block: HowLongToBlock,
     task_id: MsgId,
-<<<<<<< HEAD
-    msg: MsgSigned<MsgEmpty>,
-    Extension(state): Extension<State>,
+    msg: MsgSigned<MsgEmpty>
 ) -> Result<(StatusCode, Json<Vec<MsgSigned<EncryptedMsgTaskResult>>>), (StatusCode, &'static str)> {
-=======
-    msg: MsgSigned<MsgEmpty>
-) -> Result<(StatusCode, Json<Vec<MsgSigned<MsgTaskResult>>>), (StatusCode, &'static str)> {
->>>>>>> 94313578
     debug!("get_results_for_task called by {}: {:?}, {:?}", msg.get_from(), task_id, block);
     let filter_for_me = MsgFilterNoTask { from: None, to: Some(msg.get_from()), mode: MsgFilterMode::Or };
     let (mut results, rx_new_result, rx_deleted_task)  = {
@@ -253,7 +236,7 @@
         normal: filter,
         unanswered_by: unanswered_by.as_ref(),
         workstatus_is_not: 
-            [WorkStatus::Succeeded(String::new()), WorkStatus::PermFailed(String::new())]
+            [WorkStatus::Succeeded, WorkStatus::PermFailed]
             .iter().map(std::mem::discriminant).collect()
     };
     let (mut vec, new_task_rx) = {
@@ -366,13 +349,8 @@
         self.normal.to
     }
 
-<<<<<<< HEAD
-    fn filter(&self, msg: &MsgSigned<EncryptedMsgTaskRequest>) -> bool {
-        MsgFilterNoTask::filter(&self.normal, msg)
-=======
-    fn matches(&self, msg: &MsgSigned<MsgTaskRequest>) -> bool {
+    fn matches(&self, msg: &MsgSigned<EncryptedMsgTaskRequest>) -> bool {
         MsgFilterNoTask::matches(&self.normal, msg)
->>>>>>> 94313578
             && self.unanswered(&msg.msg)
     }
 
@@ -397,13 +375,8 @@
 
 // POST /v1/tasks
 async fn post_task(
-<<<<<<< HEAD
-    msg: MsgSigned<EncryptedMsgTaskRequest>,
-    Extension(state): Extension<State>,
-=======
     State(state): State<TasksState>,
-    msg: MsgSigned<MsgTaskRequest>
->>>>>>> 94313578
+    msg: MsgSigned<EncryptedMsgTaskRequest>
 ) -> Result<(StatusCode, impl IntoResponse), (StatusCode, String)> {
     // let id = MsgId::new();
     // msg.id = id;
@@ -431,13 +404,8 @@
 // PUT /v1/tasks/:task_id/results/:app_id
 async fn put_result(
     Path((task_id, app_id)): Path<(MsgId,AppOrProxyId)>,
-<<<<<<< HEAD
-    result: MsgSigned<EncryptedMsgTaskResult>,
-    Extension(state): Extension<State>
-=======
     State(state): State<TasksState>,
-    result: MsgSigned<MsgTaskResult>
->>>>>>> 94313578
+    result: MsgSigned<EncryptedMsgTaskResult>
 ) -> Result<StatusCode, (StatusCode, &'static str)> {
     debug!("Called: Task {:?}, {:?}", task_id, result);
     if task_id != result.msg.task {
@@ -482,7 +450,7 @@
 #[cfg(test)]
 mod test {
     use serde_json::Value;
-    use shared::{MsgTaskRequest, beam_id::{AppId, ProxyId, BrokerId, BeamId, AppOrProxyId}, MsgTaskResult, Msg, WorkStatus, MsgSigned};
+    use shared::{MsgTaskRequest, beam_id::{AppId, ProxyId, BrokerId, BeamId, AppOrProxyId}, MsgTaskResult, Msg, WorkStatus, MsgSigned, EncryptedMsgTaskRequest};
 
     use super::{MsgFilterForTask, MsgFilterNoTask, MsgFilterMode, MsgFilterTrait};
 
@@ -505,8 +473,9 @@
             from: app2.clone(),
             to: vec![task.get_from().clone()],
             task: *task.id(),
-            status: WorkStatus::TempFailed("I'd like to retry, please re-send this task".into()),
-            metadata: Value::Null
+            status: WorkStatus::TempFailed,
+            metadata: Value::Null,
+            body: Some("I'd like to retry, please re-send this task".into())
         };
         let result_by_app2 = MsgSigned {
             msg: result_by_app2,
@@ -525,7 +494,7 @@
         let filter = MsgFilterForTask {
             normal: filter,
             unanswered_by: Some(&app2),
-            workstatus_is_not: [WorkStatus::Succeeded(String::new()), WorkStatus::PermFailed(String::new())]
+            workstatus_is_not: [WorkStatus::Succeeded, WorkStatus::PermFailed]
             .iter().map(std::mem::discriminant).collect(),
         };
         assert_eq!(filter.matches(&task), true, "There are no results yet, so I should get the task: {:?}", task);
@@ -533,7 +502,7 @@
         assert_eq!(filter.matches(&task), true, "The only result is TempFailed, so I should still get it: {:?}", task);
 
         let result_by_app2 = task.msg.results.get_mut(&app2).unwrap();
-        result_by_app2.msg.status = WorkStatus::Succeeded("I'm done!".into());
+        result_by_app2.msg.status = WorkStatus::Succeeded;
         assert_eq!(filter.matches(&task), false, "It's done, so I shouldn't get it");
     }
 }