use aes_gcm::aead::generic_array::GenericArray;
use axum::{Json, http::Request, body::Body, async_trait};

use once_cell::sync::OnceCell;
use static_init::dynamic;
use tokio::{sync::{RwLock, mpsc, oneshot}};
use tracing::{debug, warn, info, error};
use std::{path::{Path, PathBuf}, error::Error, time::{SystemTime, Duration}, collections::HashMap, sync::Arc, fs::read_to_string};
use rsa::{PublicKey, RsaPrivateKey, RsaPublicKey, PaddingScheme, pkcs1::DecodeRsaPublicKey};
use sha2::{Sha256, Digest};
use openssl::{x509::X509, string::OpensslString, asn1::{Asn1Time, Asn1TimeRef}, error::ErrorStack, rand::rand_bytes};

use crate::{errors::SamplyBeamError, MsgTaskRequest, EncryptedMsgTaskRequest, config, beam_id::{ProxyId, BeamId}, config_shared::ConfigCrypto};

type Serial = String;
const SIGNATURE_LENGTH: u16 = 256;

pub struct CertificateCache{
    serial_to_x509: HashMap<Serial, X509>,
<<<<<<< HEAD
    cn_to_serial: HashMap<ProxyId, Serial>,
    update_trigger: mpsc::Sender<oneshot::Sender<Result<(),SamplyBeamError>>>,
    root_cert: Option<X509>, // Might not be available at initialization time
    im_cert: Option<X509> // Might not be available at initialization time
=======
    cn_to_serial: HashMap<ProxyId, Vec<Serial>>,
    update_trigger: mpsc::Sender<oneshot::Sender<Result<(),SamplyBeamError>>>
>>>>>>> 7b6577bd
}

#[async_trait]
pub trait GetCerts: Sync + Send {
    fn new() -> Result<Self, SamplyBeamError> where Self: Sized;
    async fn certificate_list(&self) -> Result<Vec<String>,SamplyBeamError>;
    async fn certificate_by_serial_as_pem(&self, serial: &str) -> Result<String,SamplyBeamError>;
    async fn im_certificate_as_pem(&self) -> Result<String,SamplyBeamError>;
}

impl CertificateCache {
    pub fn new(update_trigger: mpsc::Sender<oneshot::Sender<Result<(),SamplyBeamError>>>) -> Result<CertificateCache,SamplyBeamError> {
        Ok(Self{
            serial_to_x509: HashMap::new(),
            cn_to_serial: HashMap::new(),
            update_trigger,
            root_cert: None,
            im_cert: None,
        })
    }

    /// Searches cache for a certificate with the given ClientId. If not found, updates cache from central vault. If then still not found, return None
    pub async fn get_all_certs_by_cname(cname: &ProxyId) -> Vec<X509> { // TODO: What if multiple certs are found?
        let mut result = Vec::new();
        Self::update_certificates().await.unwrap_or(()); // requires write lock. We don't care about the result; cache lookup will just fail.
        debug!("Getting cert(s) with cname {}", cname);
        { // TODO: Do smart caching: Return reference to existing certificate that exists only once in memory.
            let cache = CERT_CACHE.read().await;
            if let Some(serials) = cache.cn_to_serial.get(cname){
                for serial in serials {
                    let x509 = cache.serial_to_x509.get(serial);
                    if let Some(x509) = x509 {
                        if ! x509_date_valid(x509).unwrap_or(true) {
                            warn!("Found x509 certificate with invalid date");
                        } else {
                            result.push(x509.clone());
                        }
                    }
                }
            };
<<<<<<< HEAD
            match cert { // why is this not done in the second try?
                Some(certificate) => if x509_date_valid(&certificate).unwrap_or(false) { return cert.cloned(); }, // Validity of the certificate gets checked at fetching time.
                None => ()
            }
=======
>>>>>>> 7b6577bd
        } // Drop Read Locks
        if result.is_empty() {
            warn!("Did not find certificate for cname {}, even after update.", cname);
        } else {
            debug!("Found {} certificate(s) for cname {}.", result.len(), cname);
        }
        result
    }

    /// Searches cache for a certificate with the given Serial. If not found, updates cache from central vault. If then still not found, return None
    pub async fn get_by_serial(serial: &str) -> Option<X509> {
        { // TODO: Do smart caching: Return reference to existing certificate that exists only once in memory.
            let cache = CERT_CACHE.read().await;
            let cert = cache.serial_to_x509.get(serial);
            match cert { // why is this not done in the second try?
                Some(certificate) if x509_date_valid(&certificate).unwrap_or(false) => { 
                    return Some(certificate.clone());
                },
                _ => ()
            }
        }
        Self::update_certificates().await.unwrap_or(()); // requires write lock. We don't care about the result; cache lookup will just fail.
        let cache = CERT_CACHE.read().await;
        return cache.serial_to_x509.get(serial).cloned();
    }

    /// Manually update cache from fetching all certs from the central vault
    async fn update_certificates() -> Result<(),SamplyBeamError> {
        debug!("Triggering certificate update ...");
        let (tx, rx) = oneshot::channel::<Result<(),SamplyBeamError>>();
        CERT_CACHE.read().await.update_trigger.send(tx).await
            .expect("Internal Error: Certificate Store Updater is not listening for requests.");
        match rx.await {
            Ok(result) => {
                debug!("Certificate update successfully completed.");
                result
            },
            Err(e) => Err(SamplyBeamError::InternalSynchronizationError(e.to_string()))
        }
    }

    async fn update_certificates_mut(&mut self) -> Result<(),SamplyBeamError> {
        info!("Updating certificates ...");
        let certificate_list = CERT_GETTER.get().unwrap().certificate_list().await?;
        let new_certificate_serials: Vec<&String> = {
            certificate_list.iter()
                .filter(|serial| !self.serial_to_x509.contains_key(*serial))
                .collect()
        };
        debug!("Received {} certificates ({} of which were new).", certificate_list.len(), new_certificate_serials.len());
        //TODO Check for validity
        for serial in new_certificate_serials {
            debug!("Checking certificate with serial {serial}");
            let certificate = CERT_GETTER.get().unwrap().certificate_by_serial_as_pem(serial).await;
            if let Err(e) = certificate {
                warn!("Could not retrieve certificate for serial {serial}: {}", e);
                continue;
            }
            let certificate = certificate.unwrap();
            let opensslcert = X509::from_pem(certificate.as_bytes())?;
            let commonnames: Vec<ProxyId> = 
                opensslcert.subject_name()
                .entries()
                .map(|x| x.data().as_utf8().unwrap()) // TODO: Remove unwrap, e.g. by supplying empty _or-string
                .collect::<Vec<OpensslString>>()
                .iter()
                .map(|x| {
                    ProxyId::new(&x.to_string())
                        .expect(&format!("Internal error: Vault returned certificate with invalid common name: {}", x))
                })
                .collect();
<<<<<<< HEAD

            if commonnames.is_empty() || verify_cert(&opensslcert, &self.im_cert.as_ref().expect("No intermediate CA cert found")).is_err() {
                warn!("Certificate with serial {} invalid (no cname or invalid certificate).", serial);
            } else {
=======
            
            if commonnames.is_empty() || x509_date_valid(&opensslcert).is_err() {
                warn!("Certificate with serial {} invalid (no cname or invalid date).", serial);
            } else { // TODO: Check against CA
                let cn = commonnames.first()
                    .expect("Internal error: common names empty; this should not happen");
>>>>>>> 7b6577bd
                self.serial_to_x509.insert(serial.clone(), opensslcert);
                match self.cn_to_serial.get_mut(cn) {
                    Some(serials) => serials.push(serial.clone()),
                    None => {
                        let new = vec![serial.clone()];
                        self.cn_to_serial.insert(cn.clone(), new);
                    }
                };
                debug!("Added certificate {} for cname {}", serial, cn);
            }

        }
    Ok(())

    }

    /// Returns all ClientIds and associated certificates currently in cache
    pub async fn get_all_cnames_and_certs() -> Vec<(ProxyId,X509)> {
        let cache = &CERT_CACHE.read().await.serial_to_x509;
        let alias = &CERT_CACHE.read().await.cn_to_serial;
        let mut result = Vec::new();
        if alias.is_empty() {
            return result;
        }
        for (cname,serials) in alias.iter() {
            for serial in serials {
                if let Some(cert) = cache.get(serial) {
                    result.push((cname.clone(), cert.clone()));
                } else {
                    warn!("Unable to find certificate for serial {}.", serial);
                }
            }
        }
        result
    }

    /// Sets the root certificate, which is usually not avaelable at static time. Must be called before validation
    pub fn set_root_cert(&mut self, root_certificate: &X509) {
        self.root_cert = Some(root_certificate.clone());
    }

    pub async fn set_im_cert(&mut self) {
        self.im_cert = Some(X509::from_pem(&get_im_cert().await.unwrap().as_bytes()).unwrap()); // TODO Unwrap
        let valid_cert = verify_cert(&self.im_cert.as_ref().unwrap(), &self.root_cert.as_ref().expect("No Root CA set!"))
            .expect(&format!("The intermediate certificate is invalid. Please send this info to the central beam admin for debugging:\n---BEGIN DEBUG---\n{}\nroot\n{}\n---END DEBUG---", 
                             String::from_utf8(self.im_cert.as_ref().unwrap().to_text().unwrap()).unwrap(),
                             String::from_utf8(self.root_cert.as_ref().unwrap().to_text().unwrap()).unwrap()));
    }
}

static CERT_GETTER: OnceCell<Box<dyn GetCerts>> = OnceCell::new();

pub fn init_cert_getter<G: GetCerts + 'static>(getter: G) {
    let res = CERT_GETTER.set(Box::new(getter));
    if res.is_err() {
        panic!("Internal error: Tried to initialize cert_getter twice");
    }
}

pub async fn get_serial_list() -> Result<Vec<String>, SamplyBeamError> {
    CERT_GETTER.get().unwrap().certificate_list().await
}

pub async fn get_im_cert() -> Result<String, SamplyBeamError> {
    CERT_GETTER.get().unwrap().im_certificate_as_pem().await
}

#[dynamic(lazy)]
pub static CERT_CACHE: Arc<RwLock<CertificateCache>> = {
    let (tx, mut rx) = mpsc::channel::<oneshot::Sender<Result<(),SamplyBeamError>>>(1);
    let cc = Arc::new(RwLock::new(CertificateCache::new(tx).unwrap()));
    let cc2 = cc.clone();
    tokio::task::spawn(async move {
        while let Some(sender) = rx.recv().await {
            let mut locked_cache = cc2.write().await;
            let result = locked_cache.update_certificates_mut().await;
            if let Err(_) = sender.send(result) {
                warn!("Unable to inform requesting thread that CertificateCache has been updated. Maybe it stopped?");
            }
        }
    });
    cc
};

async fn get_cert_by_serial(serial: &str) -> Option<X509>{
    match CertificateCache::get_by_serial(serial).await {
        Some(x) => Some(x.clone()),
        None => None
    }
}

async fn get_all_certs_by_cname(cname: &ProxyId) -> Vec<X509>{
    CertificateCache::get_all_certs_by_cname(cname).await
}

#[derive(Debug, Clone)]
pub struct CryptoPublicPortion {
    pub beam_id: ProxyId,
    pub cert: X509,
    pub pubkey: String,
}

pub async fn get_all_certs_and_clients_by_cname_as_pemstr(cname: &ProxyId) -> Option<Vec<CryptoPublicPortion>> {
    get_all_certs_by_cname(cname).await
        .iter()
        .map(|c| extract_x509(c))
        .collect()
}

pub async fn get_cert_and_client_by_serial_as_pemstr(serial: &str) -> Option<CryptoPublicPortion> {
    let cert = get_cert_by_serial(serial).await;
    if let Some(x) = cert {
        extract_x509(&x)
    } else {
        None
    }
}

fn extract_x509(cert: &X509) -> Option<CryptoPublicPortion> {
    // Public key
    let pubkey = cert.public_key();
    if pubkey.is_err() {
        error!(?pubkey);
        return None;
    }
    let pubkey = pubkey.unwrap().public_key_to_pem();
    if pubkey.is_err() {
        error!(?pubkey);
        return None;
    }
    let pubkey = std::str::from_utf8(&pubkey.unwrap()).unwrap().to_string();

    let cn = cert.subject_name().entries().next();
    if cn.is_none() {
        return None;
    }
    let verified_sender = cn
        .and_then(|s| Some(s.data()))
        .and_then(|s| match s.as_utf8() {
            Ok(s) => Some(s),
            Err(_) => None
        })
        .and_then(|s| Some(s.to_string()));
    let verified_sender = match verified_sender {
        None => { return None; },
        Some(x) => {
            match ProxyId::new(&x) {
                Ok(x) => x,
                Err(_) => { return None; }
            }
        }
    };
    let cert = cert
        .to_pem()
        .ok()?;
    let cert = X509::from_pem(&cert).ok()?;
    Some(CryptoPublicPortion {
        beam_id: verified_sender,
        cert,
        pubkey,
    })
}

/// Verify whether the certificate is signed by root_ca_cert and the dates are valid
pub fn verify_cert(certificate: &X509, root_ca_cert: &X509) -> Result<bool,SamplyBeamError> {
    let client = certificate.verify(root_ca_cert.public_key()?.as_ref())?;
    let date = x509_date_valid(&certificate)?;
    let result = client && date; // TODO: Check if actually constant time
    if result { 
        Ok(true)
    } else {
        Err(SamplyBeamError::VaultError("Invalid Certificate".to_string()))
    }
}


pub(crate) fn hash(data: &[u8]) -> Result<[u8; 32],SamplyBeamError> {
    let mut hasher = Sha256::new();
    hasher.update(&data);
    let digest = hasher.finalize();
    let digest: [u8; 32] = digest[0..32].try_into().unwrap();
    Ok(digest)
}

/// Sign a message with private key. Prepends signature to payload
pub(crate) fn sign(data: &[u8], private_key: &RsaPrivateKey) -> Result<Vec<u8>, SamplyBeamError> {
    let mut hasher = Sha256::new();
    hasher.update(&data);
    let digest = hasher.finalize();
    let mut sig = private_key.sign(PaddingScheme::new_pkcs1v15_sign(Some(rsa::hash::Hash::SHA2_256)), &digest)
        .map_err(|_| SamplyBeamError::SignEncryptError("Unable to sign message.".into()))?;
    assert!(sig.len() as u16 == SIGNATURE_LENGTH); 
    let mut payload: Vec<u8> = data.to_vec();
    sig.append(&mut payload);
    Ok(sig)
}

/// Encrypt the given fields in the json object
pub(crate) async fn encrypt(task: &MsgTaskRequest, fields: &Vec<&str>) -> Result<EncryptedMsgTaskRequest, SamplyBeamError> {
    // TODO: Refactor and complete
    let mut symmetric_key = [0;256];
    let mut nonce = [0;12];
    openssl::rand::rand_bytes(&mut symmetric_key)?;
    openssl::rand::rand_bytes(&mut nonce)?;

    //let receiver_certs: Vec<Option<X509>> = {
        //let mut a = Vec::new();
        // for receiver_cert in task.to {
        //     let cert = CERT_CACHE.get_by_cname(&receiver_cert).await;
        //     a.push(cert);
        // };
        //a
    //};

    // let mut rng = rand::thread_rng();
    // let padding_scheme = PaddingScheme::new_oaep::<sha2::Sha256>();
    // let encrypted_keys = receiver_certs.iter()
    //     .map(|cert| match cert {
    //         Some(c) => Some(c.public_key()?.public_key_to_pem()?),
    //         None => None,
    //     })
    //     .encrypt(&mut rng, PaddingScheme::new_oaep::<sha2::Sha256>(), symmetric_key)
    //     .or_else(|e| Err(SamplyBrokerError::SignEncryptError(&e.to_string())));
    Err(SamplyBeamError::SignEncryptError("Not implemented".into()))
}

/// Encryption method without operation
async fn nop_encrypt(json: serde_json::Value, fields_: &Vec<&str>) -> Result<serde_json::Value, SamplyBeamError> {
    Ok(json)
}

/// Entry point for web framework to encrypt and sing payload
pub(crate) async fn sign_and_encrypt(req: &mut Request<Body>, encrypt_fields: &Vec<&str>) -> Result<(),SamplyBeamError> {
    let config_crypto = &config::CONFIG_SHARED_CRYPTO.get().unwrap();

    // Body -> JSON
    let body_json = serde_json::from_str(r#"{"to": ["recipeint1", "recipient2"],}"#)
        .or_else(|e| Err(SamplyBeamError::SignEncryptError("Error serializing request".into())))?;
    let body = req.body_mut();

    // Encrypt Message
    let encrypted_payload = nop_encrypt(body_json, encrypt_fields).await
        .or_else(|e| Err(SamplyBeamError::SignEncryptError("Cannot encrypt message".into())))?;

    //Sign Message
    let signed_message = sign(&encrypted_payload.to_string().as_bytes(), &config_crypto.privkey_rsa)?;

    // Place new Body in Request
    let new_body = Body::from(signed_message);
    *req.body_mut() = new_body;

    Ok(())
}

//FIXME: Fix slice range compile error
///// Receives a signed payload and returns the verified signer (as ClientID) and the payload
//async fn validate_and_split(raw_bytes: &[u8]) -> Result<(ClientId, &[u8]),SamplyBrokerError>{
    //let signature = raw_bytes[0..SIGNATURE_LENGTH];
    //let payload = raw_bytes[SIGNATURE_LENGTH..];
    //let mut hasher = Sha256::new();
    //hasher.update(&payload);
    //let digest = hasher.finalize();
    //for (client, cert) in CertificateCache::get_all_cnames_and_certs().await {
        //let rsa_key = x509_cert_to_rsa_pub_key(&cert);
        //let result =match rsa_key {
            //Ok(pub_key) => pub_key.verify(PaddingScheme::new_pkcs1v15_sign(Some(rsa::hash::Hash::SHA2_256)), &digest, signature).or_else(|e| Err(SamplyBrokerError::from(e))),
            //Err(e) => Err(e)
        //};
        //if result.is_ok() {return Ok((client, payload));}
    //}
    //Err(SamplyBrokerError::SignEncryptError("Invalid Signature"))
//}

/* Utility Functions */

/// Extracts the pem-encoded public key from a x509 certificate
fn x509_cert_to_x509_public_key(cert: &X509) -> Result<Vec<u8>, SamplyBeamError> {
    match cert.public_key() {
        Ok(key) => key.public_key_to_pem().or_else(|_| Err(SamplyBeamError::SignEncryptError("Invalid public key in x509 certificate.".into()))),
        Err(_) => Err(SamplyBeamError::SignEncryptError("Unable to extract public key from certificate.".into()))
    }
}

/// Converts the x509 pem-encoded public key to the rsa public key
fn x509_public_key_to_rsa_pub_key(cert_key: &Vec<u8>) -> Result<RsaPublicKey, SamplyBeamError> {
    let rsa_key = 
        RsaPublicKey::from_pkcs1_pem(
            std::str::from_utf8(cert_key)
            .or_else(|e| Err(SamplyBeamError::SignEncryptError("Invalid character in certificate public key".into())))?)
        .or_else(|e| Err(SamplyBeamError::SignEncryptError("Can not extract public rsa key from certificate".into())));
    rsa_key
}

/// Convenience function to extract a rsa public key from a x509 certificate. Calls x509_cert_to_x509_public_key and x509_public_key_to_rsa_pub_key internally.
fn x509_cert_to_rsa_pub_key(cert: &X509) -> Result<RsaPublicKey, SamplyBeamError> {
    x509_public_key_to_rsa_pub_key(&x509_cert_to_x509_public_key(cert)?)
}

/// Converts the asn.1 time (e.g., from a certificate exiration date) to rust's SystemTime. From https://github.com/sfackler/rust-openssl/issues/1157#issuecomment-1016737160
fn asn1_time_to_system_time(time: &Asn1TimeRef) -> Result<SystemTime, ErrorStack> {
    let unix_time = Asn1Time::from_unix(0)?.diff(time)?;
    Ok(SystemTime::UNIX_EPOCH + Duration::from_secs(unix_time.days as u64 * 86400 + unix_time.secs as u64))
}

/// Checks if SystemTime::now() is between the not_before and the not_after dates of a x509 certificate
fn x509_date_valid(cert: &X509) -> Result<bool, ErrorStack> {
    let expirydate = asn1_time_to_system_time(cert.not_after())?;
    let startdate = asn1_time_to_system_time(cert.not_before())?;
    let now = SystemTime::now();
    return Ok(expirydate > now && now > startdate);
}

pub fn load_certificates_from_file(ca_file: PathBuf) -> Result<X509,SamplyBeamError> {
    let file = ca_file.as_path();
    let content = std::fs::read(file)
        .map_err(|e| SamplyBeamError::ConfigurationFailed(format!("Can not load certificate {}: {}",file.to_string_lossy(), e)))?;
    let cert = X509::from_pem(&content)
        .map_err(|e| SamplyBeamError::ConfigurationFailed( format!("Unable to read certificate from file {}: {}", file.to_string_lossy(), e)));
    cert
}

pub fn load_certificates_from_dir(ca_dir: Option<PathBuf>) -> Result<Vec<X509>, SamplyBeamError> {
    let mut result = Vec::new();
    if let Some(ca_dir) = ca_dir {
<<<<<<< HEAD
        for file in ca_dir.read_dir().map_err(|e|SamplyBeamError::ConfigurationFailed(format!("Error reacint file directory {}: {}", ca_dir.to_string_lossy(), e)))? { //.map_err(|e| SamplyBeamError::ConfigurationFailed(format!("Unable to read from TLS CA directory {}: {}", ca_dir.to_string_lossy(), e)))
            let cert = load_certificates_from_file(file.unwrap().path())?;
            result.push(cert);
=======
        for file in ca_dir.read_dir()? { //.map_err(|e| SamplyBeamError::ConfigurationFailed(format!("Unable to read from TLS CA directory {}: {}", ca_dir.to_string_lossy(), e)))
            let path = file?.path();
            let content = std::fs::read(&path)?;
            let cert = X509::from_pem(&content);
            if let Err(e) = cert {
                warn!("Unable to read certificate from file {}: {}", path.to_string_lossy(), e);
                continue;
            }
            result.push(cert.unwrap());
>>>>>>> 7b6577bd
        }
    }
    Ok(result)
}

pub(crate) fn get_best_certificate(publics: Vec<CryptoPublicPortion>) -> Option<CryptoPublicPortion> {
    if publics.is_empty() {
        return None;
    }
    let the_beginning = Asn1Time::from_unix(0).unwrap();
    let mut newest_time = the_beginning.as_ref();
    let mut newest_public = None;
    for public in &publics {
        if newest_time < public.cert.not_before() {
            newest_time = public.cert.not_before();
            newest_public = Some(public);
        }
    }
    newest_public.cloned()
}<|MERGE_RESOLUTION|>--- conflicted
+++ resolved
@@ -17,15 +17,10 @@
 
 pub struct CertificateCache{
     serial_to_x509: HashMap<Serial, X509>,
-<<<<<<< HEAD
-    cn_to_serial: HashMap<ProxyId, Serial>,
+    cn_to_serial: HashMap<ProxyId, Vec<Serial>>,
     update_trigger: mpsc::Sender<oneshot::Sender<Result<(),SamplyBeamError>>>,
     root_cert: Option<X509>, // Might not be available at initialization time
     im_cert: Option<X509> // Might not be available at initialization time
-=======
-    cn_to_serial: HashMap<ProxyId, Vec<Serial>>,
-    update_trigger: mpsc::Sender<oneshot::Sender<Result<(),SamplyBeamError>>>
->>>>>>> 7b6577bd
 }
 
 #[async_trait]
@@ -66,13 +61,13 @@
                     }
                 }
             };
-<<<<<<< HEAD
+/*<<<<< HEAD
             match cert { // why is this not done in the second try?
                 Some(certificate) => if x509_date_valid(&certificate).unwrap_or(false) { return cert.cloned(); }, // Validity of the certificate gets checked at fetching time.
                 None => ()
             }
-=======
->>>>>>> 7b6577bd
+=====
+>>>>> develop*/
         } // Drop Read Locks
         if result.is_empty() {
             warn!("Did not find certificate for cname {}, even after update.", cname);
@@ -144,19 +139,12 @@
                         .expect(&format!("Internal error: Vault returned certificate with invalid common name: {}", x))
                 })
                 .collect();
-<<<<<<< HEAD
 
             if commonnames.is_empty() || verify_cert(&opensslcert, &self.im_cert.as_ref().expect("No intermediate CA cert found")).is_err() {
                 warn!("Certificate with serial {} invalid (no cname or invalid certificate).", serial);
             } else {
-=======
-            
-            if commonnames.is_empty() || x509_date_valid(&opensslcert).is_err() {
-                warn!("Certificate with serial {} invalid (no cname or invalid date).", serial);
-            } else { // TODO: Check against CA
                 let cn = commonnames.first()
                     .expect("Internal error: common names empty; this should not happen");
->>>>>>> 7b6577bd
                 self.serial_to_x509.insert(serial.clone(), opensslcert);
                 match self.cn_to_serial.get_mut(cn) {
                     Some(serials) => serials.push(serial.clone()),
@@ -478,14 +466,9 @@
     cert
 }
 
-pub fn load_certificates_from_dir(ca_dir: Option<PathBuf>) -> Result<Vec<X509>, SamplyBeamError> {
+pub fn load_certificates_from_dir(ca_dir: Option<PathBuf>) -> Result<Vec<X509>, std::io::Error> {
     let mut result = Vec::new();
     if let Some(ca_dir) = ca_dir {
-<<<<<<< HEAD
-        for file in ca_dir.read_dir().map_err(|e|SamplyBeamError::ConfigurationFailed(format!("Error reacint file directory {}: {}", ca_dir.to_string_lossy(), e)))? { //.map_err(|e| SamplyBeamError::ConfigurationFailed(format!("Unable to read from TLS CA directory {}: {}", ca_dir.to_string_lossy(), e)))
-            let cert = load_certificates_from_file(file.unwrap().path())?;
-            result.push(cert);
-=======
         for file in ca_dir.read_dir()? { //.map_err(|e| SamplyBeamError::ConfigurationFailed(format!("Unable to read from TLS CA directory {}: {}", ca_dir.to_string_lossy(), e)))
             let path = file?.path();
             let content = std::fs::read(&path)?;
@@ -495,7 +478,6 @@
                 continue;
             }
             result.push(cert.unwrap());
->>>>>>> 7b6577bd
         }
     }
     Ok(result)
