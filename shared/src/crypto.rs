--- conflicted
+++ resolved
@@ -424,13 +424,15 @@
 
 /// Selecs the best fitting certificate from a vector of certs according to:
 /// 1) Does it match the private key?
-<<<<<<< HEAD
 /// 2) Is the current date in the valid date range?
 /// 3) Select the newest of the remaining
-pub(crate) fn get_best_own_certificate(publics: &Vec<CryptoPublicPortion>, private_rsa: &RsaPrivateKey) -> Option<CryptoPublicPortion> {
-    let mut publics = publics.to_owned();
+pub(crate) fn get_best_own_certificate(publics: impl Into<Vec<CryptoPublicPortion>>, private_rsa: &RsaPrivateKey) -> Option<CryptoPublicPortion> {
+    let mut publics = publics.into();
+    debug!("get_best_certificate(): Considering {} certificates: {:?}", publics.len(), publics);
     publics.retain(|c| is_cert_from_privkey(&c.cert,private_rsa).unwrap_or(false)); // retain certs matching the private cert
+    debug!("get_best_certificate(): {} certificates match our private key.", publics.len());
     publics.retain(|c| x509_date_valid(&c.cert).unwrap_or(false)); // retain certs with valid dates
+    debug!("get_best_certificate(): After sorting, {} certificates remaining.", publics.len());
     publics.sort_by(|a,b| a.cert.not_before().compare(b.cert.not_before()).expect("Unable to select newest certificate").reverse()); // sort by newest
     publics.first().cloned() // If empty vec --> return None
 }
@@ -442,15 +444,5 @@
     let mut publics = publics.to_owned();
     publics.retain(|c| x509_date_valid(&c.cert).unwrap_or(false)); // retain certs with valid dates
     publics.sort_by(|a,b| a.cert.not_before().compare(b.cert.not_before()).expect("Unable to select newest certificate").reverse()); // sort by newest
-=======
-/// 2) Select the newest of the remaining
-pub(crate) fn get_best_certificate(publics: impl Into<Vec<CryptoPublicPortion>>, private_rsa: &RsaPrivateKey) -> Option<CryptoPublicPortion> {
-    let mut publics = publics.into();
-    debug!("get_best_certificate(): Considering {} certificates: {:?}", publics.len(), publics);
-    publics.retain(|c| is_cert_from_privkey(&c.cert,private_rsa).unwrap_or(false)); // retain certs matching the private cert
-    debug!("get_best_certificate(): {} certificates match our private key.", publics.len());
-    publics.sort_by(|a,b| b.cert.not_before().compare(a.cert.not_before()).expect("Unable to select newest certificate")); // sort by newest
-    debug!("get_best_certificate(): After sorting, {} certificates remaining.", publics.len());
->>>>>>> 94313578
     publics.first().cloned() // If empty vec --> return None
 }