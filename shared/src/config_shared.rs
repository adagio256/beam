use crate::{SamplyBeamError, crypto::{self, load_certificates_from_dir, CryptoPublicPortion, GetCerts, get_all_certs_and_clients_by_cname_as_pemstr}, beam_id::{BrokerId, BeamId, ProxyId}, config::CONFIG_SHARED_CRYPTO};
use std::{path::PathBuf, rc::Rc, sync::Arc, fs::read_to_string};
use axum::async_trait;
use hyper::Uri;
use clap::Parser;
use hyper_tls::native_tls::Certificate;
use jwt_simple::prelude::RS256KeyPair;
use openssl::{x509::{X509, self}, asn1::Asn1IntegerRef};
use rsa::{RsaPrivateKey, pkcs8::DecodePrivateKey, pkcs1::DecodeRsaPrivateKey};
use static_init::dynamic;
use tracing::info;

pub(crate) const CLAP_FOOTER: &str = "For proxy support, environment variables HTTP_PROXY, HTTPS_PROXY, ALL_PROXY and NO_PROXY (and their lower-case variants) are supported. Usually, you want to set HTTP_PROXY *and* HTTPS_PROXY or set ALL_PROXY if both values are the same.\n\nFor updates and detailed usage instructions, visit https://github.com/samply/beam";

#[derive(Parser,Debug)]
#[clap(name("🌈 Samply.Beam (shared library)"), version, arg_required_else_help(true), after_help(crate::config_shared::CLAP_FOOTER))]
struct CliArgs {
    /// Outgoing HTTP proxy: Directory with CA certificates to trust for TLS connections (e.g. /etc/samply/cacerts/)
    #[clap(long, env, value_parser)]
    tls_ca_certificates_dir: Option<PathBuf>,

    /// samply.pki: Path to own secret key
    #[clap(long, env, value_parser, default_value = "/run/secrets/privkey.pem")]
    privkey_file: PathBuf,

    /// samply.pki: Path to CA Root certificate
    #[clap(long, env, value_parser, default_value = "/run/secrets/root.crt.pem")]
    rootcert_file: PathBuf,

    // TODO: The following arguments have been added for compatibility reasons with the proxy config. Find another way to merge configs.
    /// (included for technical reasons)
    #[clap(long, env, value_parser)]
    broker_url: Uri,

    /// (included for technical reasons)
    #[clap(long, env, value_parser)]
    proxy_id: Option<String>,

    /// (included for technical reasons)
    #[clap(action)]
    examples: Option<String>,

    /// (included for technical reasons)
    #[clap(long,hide(true))]
    test_threads: Option<String>
}

#[allow(dead_code)]
pub struct Config {
    pub(crate) tls_ca_certificates_dir: Option<PathBuf>,
    pub(crate) broker_domain: String,
    pub root_cert: X509,
    pub tls_ca_certificates: Vec<X509>
}

pub(crate) struct ConfigCrypto {
    pub(crate) privkey_rs256: RS256KeyPair,
    pub(crate) privkey_rsa: RsaPrivateKey,
    pub(crate) public: CryptoPublicPortion
}

impl crate::config::Config for Config {
    fn load() -> Result<Self,SamplyBeamError> {
        let cli_args = CliArgs::parse();
<<<<<<< HEAD
        BrokerId::set_broker_id(&cli_args.broker_url.host().unwrap().to_string());

        let root_cert = crypto::load_certificates_from_file(cli_args.rootcert_file).unwrap();
=======
        BrokerId::set_broker_id(cli_args.broker_url.host().unwrap().to_string());
>>>>>>> 94313578
    
        let broker_domain = cli_args.broker_url.host();
        if false {
            todo!() // TODO Tobias: Check if matches certificate, and fail
        }
        let broker_domain = broker_domain.unwrap().to_string();
        let tls_ca_certificates_dir = cli_args.tls_ca_certificates_dir;
        let tls_ca_certificates = crate::crypto::load_certificates_from_dir(tls_ca_certificates_dir.clone())
            .map_err(|e| SamplyBeamError::ConfigurationFailed(format!("Unable to read from TLS CA directory: {}", e)))?;
        Ok(Config { broker_domain, tls_ca_certificates_dir, root_cert, tls_ca_certificates })
    }    
}

fn get_enrollment_msg(proxy_id: &Option<String>) -> String {
    let divider = "***************************************************************************\n
                   ***              Beam Certificate Enrollment Warning                    ***\n
                   ***************************************************************************";
    format!(
        "{}\nIf you are not yet enrolled in the central certificate store, please execute the beam-enroll companion tool (https://github.com/samply/beam-enroll) by executing:\n  docker run --rm -it -v \"$(pwd)\":/data -e PROXY_ID={} samply/beam-enroll\nand follow the steps on the screen.\nAfter your certificate signing request (CSR) has been approved, please restart this Beam.Proxy and this message should disappear.",
        divider,
        proxy_id.as_deref().unwrap_or("<proxy_id>")
    )
}

pub async fn init_crypto_for_proxy() -> Result<(String, String), SamplyBeamError>{
    let cli_args = CliArgs::parse();
    let crypto = load_crypto_for_proxy(&cli_args).await?;
    let cert_info = crypto::ProxyCertInfo::try_from(&crypto.public.cert)?;
    if CONFIG_SHARED_CRYPTO.set(crypto).is_err() {
        panic!("Tried to initialize crypto twice (init_crypto())");
    }
    Ok((cert_info.serial, cert_info.common_name))
}

async fn load_crypto_for_proxy(cli_args: &CliArgs) -> Result<ConfigCrypto, SamplyBeamError> {
    let privkey_pem = read_to_string(&cli_args.privkey_file)
        .map_err(|e| SamplyBeamError::ConfigurationFailed(format!("Unable to load private key from file {}: {}\n{}", cli_args.privkey_file.to_string_lossy(), e, get_enrollment_msg(&cli_args.proxy_id))))?
        .trim().to_string();
    let privkey_rsa = RsaPrivateKey::from_pkcs1_pem(&privkey_pem)
        .or_else(|_| RsaPrivateKey::from_pkcs8_pem(&privkey_pem))
        .map_err(|e| SamplyBeamError::ConfigurationFailed(format!("Unable to interpret private key PEM as PKCS#1 or PKCS#8: {}", e)))?;
    let mut privkey_rs256 = RS256KeyPair::from_pem(&privkey_pem)
        .map_err(|e| SamplyBeamError::ConfigurationFailed(format!("Unable to interpret private key PEM as PKCS#1 or PKCS#8: {}", e)))?;
    let proxy_id = cli_args.proxy_id.as_ref()
        .expect("load_crypto() has been called without setting a Proxy ID (maybe in broker?). This should not happen.");
    let proxy_id = ProxyId::new(proxy_id)?;
    let publics = get_all_certs_and_clients_by_cname_as_pemstr(&proxy_id).await
        .ok_or_else(|| SamplyBeamError::SignEncryptError("Unable to parse your certificate.".into()))?;
    let public = crypto::get_best_certificate(publics, &privkey_rsa).ok_or(SamplyBeamError::SignEncryptError("Unable to choose valid, newest certificate for this proxy".into()))?;
    let serial = asn_str_to_vault_str(public.cert.serial_number())?;
    privkey_rs256 = privkey_rs256.with_key_id(&serial);
    let config = ConfigCrypto {
        privkey_rs256,
        privkey_rsa,
        public,
    };
    Ok(config)
}

fn asn_str_to_vault_str(asn: &Asn1IntegerRef) -> Result<String,SamplyBeamError> {
    let mut a = asn
        .to_bn()
        .map_err(|e| SamplyBeamError::SignEncryptError(format!("Unable to parse your certificate: {}", e)))?
        .to_hex_str()
        .map_err(|e| SamplyBeamError::SignEncryptError(format!("Unable to parse your certificate: {}", e)))?
        .to_string()
        .to_ascii_lowercase();

    let mut i=2;
    while i<a.len() {
        a.insert(i, ':');
        i+=3;
    }
    
    Ok(a)
}

#[cfg(test)]
mod test {
    use openssl::{asn1::{Asn1Integer, Asn1StringRef, Asn1String}, bn::BigNum};

    use super::asn_str_to_vault_str;


    #[test]
    fn hex_str() {
        let bn = BigNum::from_hex_str("440E0D94F36966391117BC9F867D84F0C48CFCB7").unwrap();
        let input = Asn1Integer::from_bn(&bn).unwrap();
        let expected = "44:0e:0d:94:f3:69:66:39:11:17:bc:9f:86:7d:84:f0:c4:8c:fc:b7";
        assert_eq!(expected, asn_str_to_vault_str(&input).unwrap());
    }
}<|MERGE_RESOLUTION|>--- conflicted
+++ resolved
@@ -62,14 +62,9 @@
 impl crate::config::Config for Config {
     fn load() -> Result<Self,SamplyBeamError> {
         let cli_args = CliArgs::parse();
-<<<<<<< HEAD
-        BrokerId::set_broker_id(&cli_args.broker_url.host().unwrap().to_string());
+        BrokerId::set_broker_id(cli_args.broker_url.host().unwrap().to_string());
 
         let root_cert = crypto::load_certificates_from_file(cli_args.rootcert_file).unwrap();
-=======
-        BrokerId::set_broker_id(cli_args.broker_url.host().unwrap().to_string());
->>>>>>> 94313578
-    
         let broker_domain = cli_args.broker_url.host();
         if false {
             todo!() // TODO Tobias: Check if matches certificate, and fail
