--- conflicted
+++ resolved
@@ -11,15 +11,7 @@
 }
 
 impl GetCertsFromBroker {
-<<<<<<< HEAD
-    fn new() -> Result<Self,SamplyBeamError> {
-        unimplemented!()
-    }
-
-    async fn query(&self, path: String) -> Result<String,SamplyBeamError> {
-=======
     async fn query(&self, path: &str) -> Result<String,SamplyBeamError> {
->>>>>>> f75b5efc
         let uri = Uri::builder()
             .scheme(self.broker_url.scheme().unwrap().to_owned())
             .authority(self.broker_url.authority().unwrap().to_owned())
