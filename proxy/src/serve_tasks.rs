--- conflicted
+++ resolved
@@ -47,11 +47,7 @@
 use tokio::io::BufReader;
 use tracing::{debug, error, info, trace, warn};
 
-<<<<<<< HEAD
-use crate::{auth::AuthenticatedApp, monitor};
-=======
-use crate::{auth::AuthenticatedApp, PROXY_TIMEOUT};
->>>>>>> 0a05a0e7
+use crate::{auth::AuthenticatedApp, monitor, PROXY_TIMEOUT};
 
 #[derive(Clone, FromRef)]
 pub(crate) struct TasksState {
@@ -434,16 +430,10 @@
     } else if json.is_object() {
         match serde_json::from_value::<MsgSignedHelper>(json) {
             Ok(signed) => {
-<<<<<<< HEAD
-                let msg = MsgSigned::<EncryptedMessage>::verify(&signed.jwt).await?.msg;
-                let plain = decrypt_msg(msg)?;
-                Ok(serde_json::to_value(plain).expect("Should serialize fine"))
-=======
                 let msg = MsgSigned::<EncryptedMessage>::verify(&signed.jwt)
                     .await?
                     .msg;
                 Ok(serde_json::to_value(decrypt_msg(msg)?).expect("Should serialize fine"))
->>>>>>> 0a05a0e7
             }
             Err(e) => Err(SamplyBeamError::JsonParseError(format!(
                 "Failed to parse broker response as a signed encrypted message. Err is {e}"
