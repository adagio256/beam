
<<<<<<< HEAD
use http::{Request, request, header};
use hyper::{Body, Client, client::HttpConnector};
=======
use std::time::{SystemTime, Duration};

use http::{Request, header, StatusCode};
use hyper::{Client, Body};
>>>>>>> 27ae9885
use once_cell::sync::Lazy;
use serde::{Deserialize, Serialize};
use serde_json::json;
use shared::{beam_id::{AppOrProxyId, BeamId, AppId}, MsgId, MsgTaskRequest, Plain, FailureStrategy};

#[cfg(all(feature = "sockets", test))]
mod socket_test;

mod permission_test;

pub static APP1: Lazy<AppOrProxyId> = Lazy::new(|| {
    AppId::set_broker_id("broker".to_string());
    AppOrProxyId::new(option_env!("APP1_P1").unwrap_or("app1.proxy1.broker")).unwrap()
}); 
pub static APP2: Lazy<AppOrProxyId> = Lazy::new(|| {
    AppId::set_broker_id("broker".to_string());
    AppOrProxyId::new(option_env!("APP2_P2").unwrap_or("app2.proxy2.broker")).unwrap()
}); 

// unwrap_or is not const yet
pub const PROXY1: &str = match option_env!("P1") {
    Some(v) => v,
    _ => "http://localhost:8081"
};
pub const PROXY2: &str = match option_env!("P2") {
    Some(v) => v,
    _ => "http://localhost:8082"
};

pub const APP_KEY: &str = match option_env!("APP_KEY") {
    Some(v) => v,
    None => "App1Secret"
};


pub fn beam_request(r#as: &AppOrProxyId, path: &str) -> request::Builder {
    let proxy = match r#as {
        app if app == &*APP1 => PROXY1,
        app if app == &*APP2 => PROXY2,
        _ => panic!("Failed to find matching proxy for app")
    };
    Request::builder()
        .as_app(r#as, APP_KEY)
        .uri(format!("{proxy}{path}"))
}

pub static CLIENT: Lazy<Client<HttpConnector, Body>> = Lazy::new(|| Client::new());

// This could be in a beam lib as well maybe
trait BeamRequestBuilder {
    fn as_app(self, app: &AppOrProxyId, key: &str) -> Self;
    // We do a generic B here to not require hyper as a dependency
    fn with_json<B: From<Vec<u8>>, T: Serialize>(self, json: &T) -> Result<Request<B>, http::Error>;
}

impl BeamRequestBuilder for request::Builder {
    fn as_app(self, app: &AppOrProxyId, key: &str) -> Self {
        self.header(header::AUTHORIZATION, format!("ApiKey {app} {key}"))
    }

    fn with_json<B: From<Vec<u8>>, T: Serialize>(self, json: &T) -> Result<Request<B>, http::Error> {
        self.body(B::from(serde_json::to_vec(json).unwrap()))
    }
}

// Move to beam lib when I get to write it
#[derive(Debug, Serialize, Deserialize)]
pub struct SocketTask {
    pub to: Vec<AppOrProxyId>,
    pub from: AppOrProxyId,
    pub ttl: String,
    pub id: MsgId,
}

#[tokio::test]
async fn test_time_out() {
    let res = Client::new().request(Request::get("http://localhost:8081/v1/tasks?wait_count=100&filter=todo&wait_time=5s")
        .header(header::AUTHORIZATION, format!("ApiKey {} {APP_KEY}", APP1.clone()))
        .body(Body::empty()).unwrap()
    ).await.unwrap();

    assert_eq!(res.status(), StatusCode::PARTIAL_CONTENT);
}<|MERGE_RESOLUTION|>--- conflicted
+++ resolved
@@ -1,21 +1,14 @@
 
-<<<<<<< HEAD
-use http::{Request, request, header};
 use hyper::{Body, Client, client::HttpConnector};
-=======
-use std::time::{SystemTime, Duration};
-
-use http::{Request, header, StatusCode};
-use hyper::{Client, Body};
->>>>>>> 27ae9885
+use http::{Request, header, request, StatusCode};
 use once_cell::sync::Lazy;
 use serde::{Deserialize, Serialize};
-use serde_json::json;
 use shared::{beam_id::{AppOrProxyId, BeamId, AppId}, MsgId, MsgTaskRequest, Plain, FailureStrategy};
 
 #[cfg(all(feature = "sockets", test))]
 mod socket_test;
 
+#[cfg(test)]
 mod permission_test;
 
 pub static APP1: Lazy<AppOrProxyId> = Lazy::new(|| {
