#![allow(unused_imports)]

mod serve;
mod serve_tasks;
mod serve_health;
mod serve_pki;
mod banner;
<<<<<<< HEAD
mod expire;
=======
mod crypto;
>>>>>>> 75ea24c2

use std::{collections::HashMap, sync::Arc};

use shared::*;
use tokio::sync::RwLock;
use tracing::info;

#[tokio::main]
pub async fn main() -> anyhow::Result<()> {    
    shared::config::prepare_env();

    let cert_getter = crypto::build_cert_getter()?;
    shared::crypto::init_cert_getter(cert_getter);

    #[cfg(debug_assertions)]
    if shared::examples::print_example_objects() { return Ok(()); }
    
    shared::logger::init_logger()?;
    banner::print_banner();

    let _ = config::CONFIG_CENTRAL.bind_addr; // Initialize config

    serve::serve().await?;

    Ok(())
}<|MERGE_RESOLUTION|>--- conflicted
+++ resolved
@@ -5,11 +5,8 @@
 mod serve_health;
 mod serve_pki;
 mod banner;
-<<<<<<< HEAD
 mod expire;
-=======
 mod crypto;
->>>>>>> 75ea24c2
 
 use std::{collections::HashMap, sync::Arc};
 
