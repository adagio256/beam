--- conflicted
+++ resolved
@@ -503,10 +503,6 @@
         return Err(ERR_FAKED_FROM.into_response());
     }
     let body = encrypt_msg(msg).await.map_err(|e| {
-<<<<<<< HEAD
-        warn!("Encryption failed with: {e}");
-        ERR_INTERNALCRYPTO.into_response()
-=======
         match e {
             SamplyBeamError::InvalidReceivers(proxies) => {
                 (StatusCode::FAILED_DEPENDENCY, Json(proxies)).into_response()
@@ -516,7 +512,6 @@
                 ERR_INTERNALCRYPTO.into_response()
             }
         }
->>>>>>> a759e741
     })?;
     Ok((body, parts))
 }
