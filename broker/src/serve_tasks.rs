--- conflicted
+++ resolved
@@ -31,11 +31,7 @@
         .route("/v1/tasks", get(get_tasks).post(post_task))
         .route("/v1/tasks/:task_id/results", get(get_results_for_task))
         .route("/v1/tasks/:task_id/results/:app_id", put(put_result))
-<<<<<<< HEAD
-        .layer(Extension(state))
-=======
         .layer(Extension(State::default()))
->>>>>>> 75ea24c2
 }
 
 impl Default for State {
@@ -439,4 +435,4 @@
         debug!("Unable to send notification: {}. Ignoring since probably noone is currently waiting for tasks.", e);
     }
     Ok(statuscode)
-}+}
