![Logo](./doc/Logo.svg) <!-- TODO: New Logo -->

Samply.Beam is a distributed task broker designed for efficient communication across strict network environments. It provides most commonly used communication patterns across strict network boundaries, end-to-end encryption and signatures, as well as certificate management and validation on top of an easy to use REST API.

## Table of Content
<!-- - [Features](#features) -->
- [System Architecture](#system-architecture)
- [Getting Started](#getting-started)
- [JSON Data Objects](#data-objects-json)
- [API Description](#api)
- [Roadmap](#roadmap)
<<<<<<< HEAD
=======

## Why use Samply.Beam?

Samply.Beam was developed to solve a principal difficulty of interconnecting federated applications across restrictive network boundaries. Any federated data computation requires some form of communication among the nodes, often in a reliable and high-performance manner. However, in high-security environments such as internal hospital networks, this communication is severely restricted, e.g., by strict firewall rules, forbidding inbound connections and/or using exotic combinations of HTTP proxy servers. Many currently employed solutions place high technical and organizational burdens on each participating site (e.g., message queues requiring servers in a DMZ) or are even considered harmful to the network's security (e.g., VPN overlay networks), suffer from performance issues and introduce additional complexity to the system.
>>>>>>> a4173af7

## Why use Samply.Beam?

Samply.Beam was developed to solve a principal difficulty of interconnecting federated applications across restrictive network boundaries. Any federated data computation requires some form of communication among the nodes, often in a reliable and high-performance manner. However, in high-security environments such as internal hospital networks, this communication is severely restricted, e.g., by strict firewall rules, forbidding inbound connections and/or using exotic combinations of HTTP proxy servers. Many currently employed solutions place high technical and organizational burdens on each participating site (e.g., message queues requiring servers in a DMZ) or are even considered harmful to the network's security (e.g., VPN overlay networks), suffer from performance issues and introduce additional complexity to the system.

We developed Samply.Beam as a reusable, easy to maintain, secure, high-performance communication layer allowing us to handle most common communication patterns in distributed computation in an efficient and reusable way, while removing complexity from the applications. Samply.Beam handles all "plumbing", such as the negotiation of communication parameters, target discovery, and helps with routinely performed tasks such as authentication and authorization, end-to-end encryption and signatures, and certificate management and validation. This way your application can focus on its main purpose, without getting bogged down by integration tasks. Samply.Beam was created as the latest iteration of the [Bridgehead](https://github.com/samply/bridgehead)'s communication layer, but the software is fully content-agnostic: Only your applications have to understand the communication payload. This allows the integration of arbitrary applications in a Samply.Beam federation.

## System Architecture

![Architecture Schema](./doc/Architecture.svg) <!-- TODO: Update and remove margin at top -->

*Samply.Beam* consists of two centrally run components and one proxy at each distributed node. The *Samply.Broker* is the central component responsible for facilitating connections, storing and forwarding tasks and messages, and communication with the central *Certificate Authority*, a [Hashicorp Vault](https://github.com/hashicorp/vault) instance managing all certificates required for signing and encrypting the payload. The local *Samply.Proxy* handles all communication with the broker, as well as authentication, encryption and signatures.

Each component in the system is uniquely identified by its hierarchical *BeamId*:

```
app3.proxy2.broker1.samply.de
<--------------------------->
            AppId
     <---------------------->
             ProxyId
            <--------------->
                 BrokerId
```

Although all IDs may look like fully-qualified domain names:

- Only the *BrokerId* has to be a DNS-resolvable FQDN reachable via the network (Proxies will communicate with `https://broker1.samply.de/...`)
- The *ProxyId* (`proxy2...`) is not represented in DNS but via the Proxy's certificate, which states `CN=proxy2.broker2.samply.de`
- Finally, the *AppId* (`app3...`) results from using the correct API key in communication with the Proxy (Header `Authorization: app3.broker2.samply.de <app3's API key>`)

In practice,

- there is one Broker per research network (`broker1.samply.de`)
- each site has one Bridgehead with one Proxy instance (`proxy2` for site #2)
- many apps use `proxy2` to communicate within the network (`app1`, `app2`, `app3`, ...)

This design ensures that each component, mainly applications but Proxies and Brokers as well, can be addressed in tasks. Should the need arise in the future, this network could be federated by federating the brokers (not unsimilar to E-Mail/SMTP, XMPP, etc.)

The Proxies have to fetch certificates from the central Certificate Authority, however, this communication is relayed by the broker. This ensures, that no external access to the CA is required.

## Getting started

The following paragraph simulates the creation and the completion of a task
using [cURL](http://curl.se) calls. Two parties (and their Samply.Proxies) are
connected via a central broker. Each party runs an application, called `app`.
We will simulate this application.

The used BeamIds are the following:

| System             | BeamID                       |
|--------------------|------------------------------|
| Broker             | broker.example.de            |
| Proxy1             | proxy1.broker.example.de     |
| App behind Proxy 1 | app.proxy1.broker.example.de |
| Proxy2             | proxy2.broker.example.de     |
| App behind Proxy 2 | app.proxy2.broker.example.de |

In this example, we use the same ApiKey `AppKey` for both parties.

### Creating a task

`app` at party 1 has some important work to distribute. It knows, that `app`
at party 2 is capable of solving it, so it asks `proxy1.broker.example.de` to
create that new task:

```
curl -k -v --json '{"body":"What is the answer to the ultimate question of life, the universe, and everything?","failure_strategy":{"retry":{"backoff_millisecs":1000,"max_tries":5}},"from":"app.proxy1.broker.example.de","id":"70c0aa90-bfcf-4312-a6af-42cbd57dc0b8","metadata":"The broker can read and use this field e.g., to apply filters on behalf of an app","to":["app.proxy2.broker.example.de"],"ttl":600}' -H "Authorization: ApiKey app.proxy1.broker.example.de AppKey" https://proxy1.broker.example.de/v1/tasks
```

`Proxy1` replies:

```
HTTP/1.1 201 Created
Location: /tasks/70c0aa90-bfcf-4312-a6af-42cbd57dc0b8
Content-Length: 0
Date: Mon, 27 Jun 2022 13:58:35 GMT
```

where the `Location` header field is the id of the newly created task. With that
the task is registered and will be distributed to the appropriate locations.

### Listening for relevant tasks

`app` at Party 2 is now able to fetch all tasks addressed to them, especially the task created before:

```
curl -k -X GET -v -H "Authorization: ApiKey app.proxy2.broker.example.de AppKey" https://proxy2.broker.example.de/v1/tasks?filter=todo
```

The `filter=todo` parameter instructs the Broker to only send unfinished tasks
addressed to the querying party.
The query returns the task, and as `app` at Proxy 2, we inform the broker that
we are working on this important task by creating a preliminary "result" with
`"status": "claimed"`:

```
curl -k -X PUT -v --json '{"from":"app.proxy2.broker.example.de","id":"8db76400-e2d9-4d9d-881f-f073336338c1","metadata":["Arbitrary","types","are","possible"],"status":"claimed","task":"70c0aa90-bfcf-4312-a6af-42cbd57dc0b8","to":["app.proxy1.broker.example.de"]}' -H "Authorization: ApiKey app.proxy2.broker.example.de AppKey" https://proxy2.broker.example.de/v1/tasks/70c0aa90-bfcf-4312-a6af-42cbd57dc0b8/results/app.proxy2.broker.example.de
```

### Returning a Result

Party 2 processes the received task. After succeeding, `app` at party 2 returns the result to party 1:

```
curl -k -X PUT -v --json '{"from":"app.proxy2.broker.example.de","metadata":["Arbitrary","types","are","possible"],"status":"succeeded","body":"The answer is 42","task":"70c0aa90-bfcf-4312-a6af-42cbd57dc0b8","to":["app.proxy1.broker.example.de"]}' -H "Authorization: ApiKey app.proxy2.broker.example.de AppKey" https://proxy2.broker.example.de/v1/tasks/70c0aa90-bfcf-4312-a6af-42cbd57dc0b8/results/app.proxy2.broker.example.de
```

### Waiting for tasks to complete

Meanwhile, `app` at party 1 waits on the completion of its task. But not wanting to check for results every couple seconds, it asks Proxy 1 to be informed if the expected number of `1` result is present:

```
curl -k -X GET -v -H "Authorization: ApiKey app.proxy1.broker.example.de AppKey" https://proxy1.broker.example.de/v1/tasks/70c0aa90-bfcf-4312-a6af-42cbd57dc0b8/results?wait_count=1
```

This *long polling* opens the connection and sleeps until a reply is received. For more information, see the API documentation.

## Data objects (JSON)

### Task

Tasks are represented in the following structure:

```json
{
  "id": "70c0aa90-bfcf-4312-a6af-42cbd57dc0b8",
  "from": "app7.proxy-hd.broker-project1.samply.de",
  "to": [
    "app1.proxy-hd.broker-project1.samply.de",
    "app5.proxy-ma.broker-project1.samply.de"
  ],
  "body": "Much work to do",
  "failure_strategy": {
    "retry": {
      "backoff_millisecs": 1000,
      "max_tries": 5
    }
  },
  "ttl": 3600,
  "metadata": "The broker can read and use this field e.g., to apply filters on behalf of an app"
}
```

- `id`: UUID to identify the task. Note that when the task is initially submitted, the server is not required to use the submitted ID but may auto-generate its own one. Callers must assume the submission's `id` property is ignored and check the reply's `Location` header for the actual URL to the task.
- `from`: BeamID of the submitting applications. Is automatically set by the Proxy according to the authentication info.
- `to`: BeamIDs of *workers* allowed to retrieve the task and submit results.
- `body`: Description of work to be done. Not interpreted by the Broker.
- `failure_strategy`: Advises each client how to handle failures. Possible values `discard`, `retry`.
- `failure_strategy.retry`: How often to retry (`max_tries`) a failed task and how long to wait in between each try (`backoff_millisecs`).
- `ttl`: Time-to-live in seconds. Once this reaches zero, the broker will expunge the task along with its results.
- `metadata`: Associated data readable by the broker. Can be of arbitrary type (see [Result](#result) for more examples) and can be handled by the broker (thus intentionally not encrypted).

### Result

Each task can hold 0...n results by each *worker* defined in the task's `to` field.

A succeeded result for the above task:

```json
{
  "from": "app1.proxy-hd.broker-project1.samply.de",
  "to": [
    "app7.proxy-hd.broker-project1.samply.de"
  ],
  "task": "70c0aa90-bfcf-4312-a6af-42cbd57dc0b8",
  "status": "succeeded",
  "body": "Successfully quenched 1.43e14 flux pulse devices",
  "metadata": ["Arbitrary", "types", "are", "possible"]
}
```

A failed task:

```json
{
  "from": "app5.proxy-ma.broker-project1.samply.de",
  "to": [
    "app7.proxy-hd.broker-project1.samply.de"
  ],
  "task": "70c0aa90-bfcf-4312-a6af-42cbd57dc0b8",
  "status": "permfailed",
  "body": "Unable to decrypt quantum state",
  "metadata": {
    "complex": "A map (key 'complex') is possible, too"
  }
}
```

- `from`: BeamID identifying the client submitting this result. This needs to match an entry the `to` field in the task.
- `to`: BeamIDs the intended recipients of the result. Used for encrypted payloads.
- `task`: UUID identifying the task this result belongs to.
- `status`: Defines status of this work result. Allowed values `claimed`, `tempfailed`, `permfailed`, `succeeded`. It is up to the application how these statuses are used. For example, some application might require workers to acknowledge the receipt of tasks by setting `status=claimed`, whereas others have only short-running tasks and skip this step.
- `body`: Supported and required for all `status`es except for `claimed`. Either carries the actual result payload of the task in case the status is `succeeded` or an error message.
- `metadata`: Associated data readable by the broker. Can be of arbitrary type (see [Task](#task)) and is not encrypted.

## API

### Create task

Create a new task to be worked on by defined workers.

Method: `POST`  
URL: `/v1/tasks`  
Body: see [Task](#task)  
Parameters: none

Returns:

```
HTTP/1.1 201 Created
Location: /tasks/b999cf15-3c31-408f-a3e6-a47502308799
Content-Length: 0
Date: Mon, 27 Jun 2022 13:58:35 GMT
```

In subsequent requests, use the URL defined in the `location` header to refer to the task (NOT the one you supplied in your POST body).

### Retrieve tasks

Workers regularly call this endpoint to retrieve submitted tasks.

Method: `GET`  
URL: `/v1/tasks`  
Parameters:

- `from` (optional): Fetch only tasks created by this ID.
- `to` (optional): Fetch only tasks directed to this ID.
- [long polling](#long-polling-api-access) is supported.
- `filter` (optional): Fetch only tasks fulfilling the specified filter criterion. Generic queries are not yet implemented, but the following "convenience filters" reflecting common use cases exist:
  - `filter=todo`: Matches unfinished tasks to be worked on by the asking client. Is a combination of:
    - `to` contains me and
    - `results` do not contain a result from me (except results with `status` values of `claimed,tempfail`, to allow resuming those tasks).

Returns an array of tasks, cf. [here](#task)

```
HTTP/1.1 200 OK
Content-Type: application/json
Content-Length: 220
Date: Mon, 27 Jun 2022 14:05:59 GMT

[
  {
    "id": ...
  }
)
```

### Create a result

Create or update a result of a task.

Method: `PUT`  
URL: `/v1/tasks/<task_id>/results/<app_id>`  
Body: see [Result](#result)  
Parameters: none

Returns:

```
HTTP/1.1 204 No Content
Content-Length: 0
Date: Mon, 27 Jun 2022 13:58:35 GMT
```

### Retrieve results

The submitter of the task (see [Create Task](#create-task)) calls this endpoint to retrieve the results.

Method: `GET`  
URL: `/v1/tasks/<task_id>/results`  
Parameters:

- [long polling](#long-polling-api-access) is supported.

Returns an array of results, cf. [here](#result)

```
HTTP/1.1 200 OK
Content-Type: application/json
Content-Length: 179
Date: Mon, 27 Jun 2022 14:26:45 GMT

[
  {
    "id": ...
  }
]
```

### Long-polling API access

As part of making this API performant, all reading endpoints support long-polling as an efficient alternative to regular (repeated) polling. Using this function requires the following parameters:

- `wait_count`: The API call will block until this many results are available ...
- `wait_time`: ... or this many milliseconds have passed, whichever comes first.

For example, retrieving a task's results:

- `GET /v1/tasks/<task_id>/results` will return immediately with however many results are available,
- `GET /v1/tasks/<task_id>/results?wait_count=5` will block forever until 5 results are available,
- `GET /v1/tasks/<task_id>/results?wait_count=5&wait_time=30000` will block until 5 results are available or 30 seconds have passed (whichever comes first). In the latter case, HTTP code `206 (Partial Content)` is returned to indicate that the result is incomplete.

### Health Check

To monitor the operational status of Samply.Beam, each component implements a specific health check endpoint.

Method: `GET`  
URL: `/v1/health`  
Parameters:

- None

In the current version only an appropriate status code is returned once/if initialization has succeeded. However, in the future more detailed health information might be returned in the reply body.

```
HTTP/1.1 200 OK
Content-Length: 0
Date: Mon, 27 Jun 2022 14:26:45 GMT
```

## Development Environment

A dev environment is provided consisting of one broker and two proxies.

To start the dev setup:

```shell
./dev/beamdev start
```

Steps may fail and ask you to install tools. In particular, note that you need a current (>= 7.7.0) curl version.

Alternatively, you can run the services in the background and get the logs as follows:

```shell
./dev/beamdev start_bg
docker-compose logs -f
```

Confirm that your setup works by running `./dev/test noci`, which runs the tests against your instances.

To work with the environment, you may run `./dev/beamdev defaults` to see some helpful values, including the dev default URLs and a working authentication header.

## Production Environment & Certificate Infrastructure

A production system needs to operate a production-hardened central [Hashicorp Vault](https://www.vaultproject.io/) and requires a slightly more involved secret management process to ensure, that no secret is accidentally leaked. We can give no support regarding the vault setup, please see the [official documentation](https://developer.hashicorp.com/vault/docs/secrets/pki). However, our [deployment repositories](https://github.com/samply/beam-deployment) have a basic vault cookbook section, describing a basic setup and the most common operations.

While the development system generates all secrets and certificates locally at startup time, the production system should a) persist the Beam.Proxy certificates at the central CA, and b) allow an easy private key generation and certificate enrollment. As the central components and the Beam.Proxies could be operated by different institutions, (private) key generation must be performed at the sites without involvement of the central CA operators.

Beam.Broker and Beam.Proxy expect the private key as well as the CA root certificate to be present at startup (the location can be changed via the `--rootcert-file` and `--privkey-file` command line parameters, as well as the corresponding environment variables). Furthermore, the certificates for the Beam.Proxy common names corresponding to those private keys must be available in the central CA. That means that the Proxy sites must generate a) a private key, b) a certificate request for signing before operation can commence. There are two possible ways to do that:

### Method 1: Using the Beam Enrollment Companion Tool

We created a [certificate enrollment companion tool](https://github.com/samply/beam-enroll), assisting the enrollment process. Please run the docker image via:

```bash
docker run --rm -ti -v <output-directory>:/pki samply/beam-enroll:latest --output-file /pki/<proxy_name>.priv.pem --proxy-id <full_proxy_id>
```

and follow the instructions on the screen. The tool generates the private key file in the given directory and prints the CSR to the console -- ready to be copied into an email to the central CA's administrator without the risk of accidentally sending the wrong, i.e. private, file.

### Method 2: Using OpenSSL (manual)

The manual method requires `openssl` to be installed on the system.

To generate both required files simultaneously using the openssl command line tool, enter:

```bash
openssl req -nodes -new -newkey rsa:4096 -sha256 -out <proxy_name>.csr.pem
```

This generates both the private key and the CSR with the given name. Please note, that the private key must remain confidential and at your site!

Next, send the CSR to the central CA's administrator for signing and enrolling the proxy certificate.

### Logging

Both the Broker and the Proxy respect the log level in the `RUST_LOG` environment variable. E.g., `RUST_LOG=debug` enables debug outputs. Warning: the `trace` log level is *very* noisy.

## Technical Background Information

### End-to-End Encryption

Samply.Beam encrypts all information in the `body` fields of both Tasks and Results. The data is encryted in the Samply.Proxy before forwarding to the Beam.Broker. Similarly, the decryption takes place in the Beam.Proxy as well. This is in addition to the transport encryption (TLS) and different in that even the broker is unable to decipher the message's content fields.

The data is symmetrically encrypted using the Autheticated Encryption with Authenticated Data (AEAD) algorithm "XChaCha20Poly1305", a widespread algorithm (e.g., mandatory for the TLS protocol), regarded as highly secure by experts. The used [chacha20poly1305 library](https://docs.rs/chacha20poly1305/latest/chacha20poly1305/) was sublected to a [security audit](https://research.nccgroup.com/2020/02/26/public-report-rustcrypto-aes-gcm-and-chacha20poly1305-implementation-review/), with no significant findings. The randomly generated symmetric keys are encapsulated in a RSA encrypted ciphertext using OAEP Padding. This ensures, that only the intended recipients can decrypt the key and subsequently the transfered data.

## Roadmap

- [X] API Key authentication of local applications
- [X] Certificate management
- [X] Certificate enrollment process
- [X] End-to-End signatures
- [X] End-to-End encryption
- [X] Docker deployment packages: CI/CD
- [ ] Docker deployment packages: Documentation
- [X] Broker-side filtering using pre-defined criteria
- [ ] Broker-side filtering of the unencrypted fields with JSON queries
- [ ] Integration of OAuth2 (in discussion)
- [x] Helpful dev environment
- [x] Expiration of tasks and results
- [x] Support TLS-terminating proxies

## Cryptography Notice

This distribution includes cryptographic software. The country in which you currently reside may have restrictions on the import, possession, use, and/or re-export to another country, of encryption software. BEFORE using any encryption software, please check your country's laws, regulations and policies concerning the import, possession, or use, and re-export of encryption software, to see if this is permitted. See [http://www.wassenaar.org/](http://www.wassenaar.org) for more information.<|MERGE_RESOLUTION|>--- conflicted
+++ resolved
@@ -9,13 +9,6 @@
 - [JSON Data Objects](#data-objects-json)
 - [API Description](#api)
 - [Roadmap](#roadmap)
-<<<<<<< HEAD
-=======
-
-## Why use Samply.Beam?
-
-Samply.Beam was developed to solve a principal difficulty of interconnecting federated applications across restrictive network boundaries. Any federated data computation requires some form of communication among the nodes, often in a reliable and high-performance manner. However, in high-security environments such as internal hospital networks, this communication is severely restricted, e.g., by strict firewall rules, forbidding inbound connections and/or using exotic combinations of HTTP proxy servers. Many currently employed solutions place high technical and organizational burdens on each participating site (e.g., message queues requiring servers in a DMZ) or are even considered harmful to the network's security (e.g., VPN overlay networks), suffer from performance issues and introduce additional complexity to the system.
->>>>>>> a4173af7
 
 ## Why use Samply.Beam?
 
