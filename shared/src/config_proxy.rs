use clap::Parser;
use openssl::x509::X509;

use std::{net::SocketAddr, process::exit, collections::HashMap, fs::read_to_string, str::FromStr, path::{Path, PathBuf}};

use axum::http::HeaderValue;
use hyper::Uri;
use serde::Deserialize;
use tracing::{info, debug};
use tokio_retry::strategy::ExponentialBackoff;

use crate::{errors::SamplyBeamError, beam_id::{BeamId, ProxyId, AppId, self, BrokerId}};

#[derive(Clone,Debug)]
pub struct Config {
    pub broker_uri: Uri,
    pub broker_host_header: HeaderValue,
    pub bind_addr: SocketAddr,
    pub proxy_id: ProxyId,
<<<<<<< HEAD
    pub api_keys: HashMap<AppId,ApiKey>
=======
    pub api_keys: HashMap<AppId,ApiKey>,
    pub tls_ca_certificates: Vec<X509>,
    pub com_retry: ExponentialBackoff,
>>>>>>> 0aee473a
}

pub type ApiKey = String;

#[derive(Parser,Debug)]
#[clap(name("🌈 Samply.Beam.Proxy"), version, arg_required_else_help(true), after_help(crate::config_shared::CLAP_FOOTER))]
pub struct CliArgs {
    /// Local bind address
    #[clap(long, env, value_parser, default_value_t = SocketAddr::from_str("0.0.0.0:8081").unwrap())]
    pub bind_addr: SocketAddr,

    /// Outgoing HTTP proxy: Directory with CA certificates to trust for TLS connections (e.g. /etc/samply/cacerts/)
    #[clap(long, env, value_parser)]
    pub tls_ca_certificates_dir: Option<PathBuf>,
    
    /// The broker's base URL, e.g. https://broker23.beam.samply.de
    #[clap(long, env, value_parser)]
    pub broker_url: Uri,

    /// This proxy's beam id, e.g. proxy42.broker23.beam.samply.de
    #[clap(long, env, value_parser)]
    pub proxy_id: String,

    /// samply.pki: File containing the authentication token
    #[clap(long, env, value_parser, default_value = "/run/secrets/pki.secret")]
    pub pki_apikey_file: PathBuf,

    /// samply.pki: Path to own secret key
    #[clap(long, env, value_parser, default_value = "/run/secrets/privkey.pem")]
    pub privkey_file: PathBuf,

    /// samply.pki: Path to CA Root certificate
    #[clap(long, env, value_parser, default_value = "/run/secrets/root_cert.crt.pem")]
    rootcert_file: PathBuf,

    /// (included for technical reasons)
    #[clap(long,hide(true))]
    test_threads: Option<String>
}

pub const APP_PREFIX: &str = "APP";

/// Parses API-Keys from the environment, expecting:
/// APP_0_ID=app1
/// APP_0_KEY=App1Secret
/// APP_1_ID=app2
/// APP_1_KEY=App2Secret
fn parse_apikeys(proxy_id: &ProxyId) -> Result<HashMap<AppId,ApiKey>,SamplyBeamError>{
    let vars = std::env::vars().collect::<HashMap<String,ApiKey>>();
    let mut api_keys = HashMap::new();
    let mut i = 0;
    while let Some(app_id) = vars.get(&format!("{APP_PREFIX}_{i}_ID")) {
        if let Some(api_key) = vars.get(&format!("{APP_PREFIX}_{i}_KEY")) {
            let app_id = AppId::new(&format!("{app_id}.{proxy_id}"))?;
            if api_key.is_empty() {
                return Err(SamplyBeamError::ConfigurationFailed(format!("Unable to assign empty API key for client {}", app_id)));
            }
            api_keys.insert(app_id, api_key.clone());
        }
        i += 1;
    }
    Ok(api_keys)
}

impl crate::config::Config for Config {
    fn load() -> Result<Config,SamplyBeamError> {
        let cli_args = CliArgs::parse();
        BrokerId::set_broker_id(&cli_args.broker_url.host().unwrap().to_string());
        let proxy_id = ProxyId::new(&cli_args.proxy_id)
            .map_err(|e| SamplyBeamError::ConfigurationFailed(format!("Invalid Beam ID \"{}\" supplied: {}", cli_args.proxy_id, e)))?;
        let api_keys = parse_apikeys(&proxy_id)?;
        if api_keys.is_empty() {
            return Err(SamplyBeamError::ConfigurationFailed(format!("No API keys have been defined. Please set environment vars à la {0}_0_ID=<clientname>, {0}_0_KEY=<key>", APP_PREFIX)));
        }
<<<<<<< HEAD
=======
        let tls_ca_certificates = crate::crypto::load_certificates_from_dir(cli_args.tls_ca_certificates_dir)
            .map_err(|e| SamplyBeamError::ConfigurationFailed(format!("Unable to read from TLS CA directory: {}", e)))?;
        let com_retry = tokio_retry::strategy::ExponentialBackoff::from_millis(50)
            .max_delay(std::time::Duration::new(10,0)); // 10 seconds max delay
>>>>>>> 0aee473a
        let config = Config {
            broker_host_header: uri_to_host_header(&cli_args.broker_url)?,
            broker_uri: cli_args.broker_url,
            bind_addr: cli_args.bind_addr,
            proxy_id,
<<<<<<< HEAD
            api_keys
=======
            api_keys,
            tls_ca_certificates,
            com_retry
>>>>>>> 0aee473a
        };
        info!("Successfully read config and API keys from CLI and secrets file.");
        Ok(config)
    }        
}

fn uri_to_host_header(uri: &Uri) -> Result<HeaderValue,SamplyBeamError> {
    let hostname: String = uri.host()
        .ok_or(SamplyBeamError::WrongBrokerUri("URI's host is empty."))?.into();
    let port = match uri.port() {
        Some(p) => format!(":{}",p),
        None => String::from(""),
    };
    let host_header = hostname + &port;
    let host_header: HeaderValue = HeaderValue::from_str(&host_header)
        .map_err(|_| SamplyBeamError::WrongBrokerUri("Unable to parse broker URL"))?;
    Ok(host_header)
}

#[cfg(test)]
mod tests {
    // Note this useful idiom: importing names from outer (for mod tests) scope.
    use super::*;

    #[test]
    fn test_parse_apikeys() {
        let apps = [
            ("app1", "App1Secret"),
            ("app2", "App2Secret"),
            ("app3", "App3Secret"),
        ];
        for (i, (app, key)) in apps.iter().enumerate() {
            std::env::set_var(format!("APP_{i}_ID"), app);
            std::env::set_var(format!("APP_{i}_KEY"), key);
        }
        const BROKER_ID: &str = "broker.samply.de";
        BrokerId::set_broker_id(&BROKER_ID.to_string());
        let parsed = parse_apikeys(&ProxyId::new(&format!("proxy.{BROKER_ID}")).unwrap()).unwrap();
        assert_eq!(parsed.len(), apps.len());
    }
}<|MERGE_RESOLUTION|>--- conflicted
+++ resolved
@@ -17,13 +17,9 @@
     pub broker_host_header: HeaderValue,
     pub bind_addr: SocketAddr,
     pub proxy_id: ProxyId,
-<<<<<<< HEAD
-    pub api_keys: HashMap<AppId,ApiKey>
-=======
     pub api_keys: HashMap<AppId,ApiKey>,
     pub tls_ca_certificates: Vec<X509>,
     pub com_retry: ExponentialBackoff,
->>>>>>> 0aee473a
 }
 
 pub type ApiKey = String;
@@ -98,25 +94,18 @@
         if api_keys.is_empty() {
             return Err(SamplyBeamError::ConfigurationFailed(format!("No API keys have been defined. Please set environment vars à la {0}_0_ID=<clientname>, {0}_0_KEY=<key>", APP_PREFIX)));
         }
-<<<<<<< HEAD
-=======
         let tls_ca_certificates = crate::crypto::load_certificates_from_dir(cli_args.tls_ca_certificates_dir)
             .map_err(|e| SamplyBeamError::ConfigurationFailed(format!("Unable to read from TLS CA directory: {}", e)))?;
         let com_retry = tokio_retry::strategy::ExponentialBackoff::from_millis(50)
             .max_delay(std::time::Duration::new(10,0)); // 10 seconds max delay
->>>>>>> 0aee473a
         let config = Config {
             broker_host_header: uri_to_host_header(&cli_args.broker_url)?,
             broker_uri: cli_args.broker_url,
             bind_addr: cli_args.bind_addr,
             proxy_id,
-<<<<<<< HEAD
-            api_keys
-=======
             api_keys,
             tls_ca_certificates,
             com_retry
->>>>>>> 0aee473a
         };
         info!("Successfully read config and API keys from CLI and secrets file.");
         Ok(config)
